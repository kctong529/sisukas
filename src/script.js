// Import all required modules and helper functions
import { loadPrograms, loadPeriods, loadOrganizations, periodsData, curriculaMap, organizationNames } from './yamlCache.js';
import { initializeDragSelect, removeEventHandlers } from './dragSelect.js';
import { createSelect, populateSelect } from './domUtils.js';
import {
    applyCodeFilter,
    applyNameFilter,
    applyTeacherFilter,
    applyLanguageFilter,
    applyStartDateFilter,
    applyEndDateFilter,
    applyEnrollmentFilter,
    applyCreditsFilter,
    applyLevelFilter,
    applyPeriodFilter,
    applyCurriculumFilter,
    applyOrganizationFilter
} from './filterHelpers.js';

import { FILTER_FIELDS, INPUT_HTMLS } from './constant.js';
import { config } from './config.js';


// Global state variables
let courses = []; // Stores all courses loaded from JSON
let filteredCourses = []; // Stores currently filtered courses
let currentSortColumn = "courseName"; // Default sort column
let sortDirection = 1; // 1 = ascending, -1 = descending

<<<<<<< HEAD
// API Configuration
const API_BASE_URL = "https://sisukas-filters-api-969370446235.europe-north1.run.app";


// IndexedDB-based ETag cache for large files
class LargeFileETagCache {
    constructor(dbName = 'etag-cache', version = 1) {
=======
// IndexedDB-based cache for large files
class LargeFileCache {
    constructor(dbName = 'lastModified-cache', version = 1) {
>>>>>>> 2cfa2ead
        this.dbName = dbName;
        this.version = version;
        this.db = null;
    }

    // Initialize IndexedDB
    async init() {
        if (this.db) return this.db;

        return new Promise((resolve, reject) => {
            const request = indexedDB.open(this.dbName, this.version);

            request.onerror = () => reject(request.error);
            request.onsuccess = () => {
                this.db = request.result;
                resolve(this.db);
            };

            request.onupgradeneeded = (event) => {
                const db = event.target.result;

                // Create object store for cached files
                if (!db.objectStoreNames.contains('files')) {
                    const store = db.createObjectStore('files', { keyPath: 'url' });
                    store.createIndex('timestamp', 'timestamp', { unique: false });
                }
            };
        });
    }

    // Get cached data
    async getCache(url) {
        await this.init();

        return new Promise((resolve, reject) => {
            const transaction = this.db.transaction(['files'], 'readonly');
            const store = transaction.objectStore('files');
            const request = store.get(url);

            request.onerror = () => reject(request.error);
            request.onsuccess = () => resolve(request.result);
        });
    }

    // Save data to cache
    async setCache(url, lastModified, data) {
        await this.init();

        return new Promise((resolve, reject) => {
            const transaction = this.db.transaction(['files'], 'readwrite');
            const store = transaction.objectStore('files');

            const cacheItem = {
                url,
                lastModified,
                data,
                timestamp: Date.now(),
                size: JSON.stringify(data).length
            };

            const request = store.put(cacheItem);

            request.onerror = () => reject(request.error);
            request.onsuccess = () => resolve();
        });
    }

    // Main fetch method with cache support
    async fetch(url) {
        try {
            const cached = await this.getCache(url);
            const headers = {};

            if (cached?.lastModified) {
                headers['If-Modified-Since'] = cached.lastModified;
            }

            console.log(`Fetching ${url}${cached ? ' (checking for updates...)' : ' (first time)'}`);

            const response = await fetch(url, { headers });

            // 304 = Not Modified - use cached data
            if (response.status === 304) {
                console.log(`${url} - Not modified, using cached data (${Math.round(cached.size / 1024 / 1024)}MB)`);
                return cached.data;
            }

            // New data available
            if (response.ok) {
                const lastModified = response.headers.get('Last-Modified');
                const data = await response.json();

                const sizeMB = Math.round(JSON.stringify(data).length / 1024 / 1024);
                console.log(`${url} - Downloaded ${sizeMB}MB, Last Modified: ${lastModified}`);

                // Cache the new data
                await this.setCache(url, lastModified, data);

                return data;
            }

            throw new Error(`HTTP ${response.status}: ${response.statusText}`);
        } catch (error) {
            console.error(`Failed to fetch ${url}:`, error);

            // Fall back to cached data if available
            const cached = await this.getCache(url);
            if (cached?.data) {
                console.log(`Using stale cached data for ${url}`);
                return cached.data;
            }

            throw error;
        }
    }

    // Clear cache for a specific URL
    async clearCache(url) {
        await this.init();

        return new Promise((resolve, reject) => {
            const transaction = this.db.transaction(['files'], 'readwrite');
            const store = transaction.objectStore('files');
            const request = store.delete(url);

            request.onerror = () => reject(request.error);
            request.onsuccess = () => resolve();
        });
    }

    // Clear all cache
    async clearAllCache() {
        await this.init();

        return new Promise((resolve, reject) => {
            const transaction = this.db.transaction(['files'], 'readwrite');
            const store = transaction.objectStore('files');
            const request = store.clear();

            request.onerror = () => reject(request.error);
            request.onsuccess = () => resolve();
        });
    }

    // Get cache info for debugging
    async getCacheInfo() {
        await this.init();

        return new Promise((resolve, reject) => {
            const transaction = this.db.transaction(['files'], 'readonly');
            const store = transaction.objectStore('files');
            const request = store.getAll();

            request.onerror = () => reject(request.error);
            request.onsuccess = () => {
                const info = {};
                request.result.forEach(item => {
                    info[item.url] = {
                        lastModified: item.lastModified,
                        size: `${Math.round(item.size / 1024 / 1024)}MB`,
                        cached: new Date(item.timestamp).toLocaleString()
                    };
                });
                resolve(info);
            };
        });
    }

    // Clean old cache entries (optional)
    async cleanOldCache(maxAgeMs = 7 * 24 * 60 * 60 * 1000) { // 7 days
        await this.init();

        return new Promise((resolve, reject) => {
            const transaction = this.db.transaction(['files'], 'readwrite');
            const store = transaction.objectStore('files');
            const index = store.index('timestamp');

            const cutoffTime = Date.now() - maxAgeMs;
            const range = IDBKeyRange.upperBound(cutoffTime);

            const request = index.openCursor(range);

            request.onerror = () => reject(request.error);
            request.onsuccess = (event) => {
                const cursor = event.target.result;
                if (cursor) {
                    cursor.delete();
                    cursor.continue();
                } else {
                    resolve();
                }
            };
        });
    }
}

const cache = new LargeFileCache();

// Main initialization function
async function loadCourses() {
    try {
        // Load course data and initialize filteredCourses with all courses
        courses = await loadCourseData();
        filteredCourses = [...courses]; // Shallow copy of all courses

        // Sort by default column (courseName ascending) and display
        sortCourses();
        displayCourses(filteredCourses, false);
        updateSortIndicators(currentSortColumn, sortDirection);
    } catch (error) {
        console.error("Error loading JSON:", error);
    }
}

async function loadCourseData() {
    try {
        const courses = await cache.fetch('/data/courses.json');
        console.log('Courses loaded:', courses.length);
        return courses;
    } catch (error) {
        console.error('Failed to load courses:', error);
        throw error;
    }
}

// Debug helpers
window.debugCache = async () => {
    console.table(await cache.getCacheInfo());
};

window.clearCache = async () => {
    await cache.clearAllCache();
    console.log('Cache cleared');
};

export function extractOrganizationNames(courses) {
    return new Set(courses.map(course => course.organizationName.en).filter(name => name));
}

async function loadAdditionalData() {
    await loadPrograms();
    await loadPeriods();
    await loadOrganizations();
}

// Helper to extract sortable value from course based on column
function getSortableValue(course, column) {
    switch (column) {
        case 'courseCode':
            return course.code.toLowerCase().trim();
        case 'courseName':
            return course.name.en.toLowerCase().trim();
        case 'teachers':
            return course.teachers.join(", ").toLowerCase().trim();
        case 'credits':
            return course.credits.min;
        case 'language':
            return course.languageOfInstructionCodes.join(", ").toLowerCase();
        case 'startDate':
            return new Date(course.startDate);
        case 'endDate':
            return new Date(course.endDate);
        case 'enrollFrom':
            return new Date(course.enrolmentStartDate);
        case 'enrollTo':
            return new Date(course.enrolmentEndDate);
        case 'prerequisites':
            return (course.summary.prerequisites ? course.summary.prerequisites.en : '').toLowerCase();
        default:
            return '';
    }
}

// Display courses in the table
function displayCourses(coursesToDisplay, filtersApplied=false) {
    const container = document.getElementById('course-list');
    container.innerHTML = ''; // Clear previous results

    coursesToDisplay.forEach(course => {
        container.insertAdjacentHTML('beforeend', createCourseRow(course));
    });
    updateCourseCount(coursesToDisplay, filtersApplied);
}

// Create HTML for a single course row
function createCourseRow(course) {
    const courseLink = `https://sisu.aalto.fi/student/courseunit/${course.courseUnitId}/brochure`;
    return `<tr>
      <td>${course.code}</td>
      <td><a href="${courseLink}" target="_blank">${course.name.en}</a></td>
      <td>${course.teachers.join(", ")}</td>
      <td>${course.credits.min}</td>
      <td>${course.languageOfInstructionCodes.join(", ")}</td>
      <td>${course.startDate}</td>
      <td>${course.endDate}</td>
      <td>${course.enrolmentStartDate}</td>
      <td>${course.enrolmentEndDate}</td>
      <td>${course.summary.prerequisites ? course.summary.prerequisites.en : 'None'}</td>
    </tr>`;
}

// Update the course count display
function updateCourseCount(courses, filtersApplied) {
    const courseCountDiv = document.getElementById('course-count');
    courseCountDiv.innerHTML = `Total ${filtersApplied ? 'filtered' : ''} courses: ${courses.length}`;
}

// Helper function to create and return filter rule element
function createFilterRule(booleanSelect, fieldSelect, relationSelect, inputField) {
    const filterRule = document.createElement('div');
    filterRule.classList.add('filter-rule');

    // Append AND/OR selector if it's not the first rule
    if (booleanSelect) {
        filterRule.appendChild(booleanSelect);
    }

    // Append the rest of the filter elements
    filterRule.appendChild(fieldSelect);
    filterRule.appendChild(relationSelect);
    filterRule.appendChild(inputField);

    // Add delete button to the filter rule
    filterRule.innerHTML += `<button onclick="removeFilterRule(this)"><i class="bi bi-trash"></i></button>`;

    return filterRule;
}

// Adds a new filter rule
function addFilterRule() {
    const filterContainer = document.getElementById('filter-container');
    const booleanSelect = filterContainer.children.length > 0 ? createBooleanSelect() : null;
    const fieldSelect = createFieldSelect();
    const relationSelect = createRelationSelect();
    const inputField = createInputField();

    const filterRule = createFilterRule(booleanSelect, fieldSelect, relationSelect, inputField);
    filterContainer.appendChild(filterRule);

    // Initialize the input and operator dropdown
    changeInputField(fieldSelect, inputField, relationSelect);
}

function createBooleanSelect() {
    return createSelect('filter-boolean', '', [
        { value: 'AND', text: 'AND' },
        { value: 'OR', text: 'OR' }
    ]);
}

function createFieldSelect() {
    return createSelect('filter-field', 'handleFieldChange(this)', FILTER_FIELDS);
}

function createRelationSelect() {
    return createSelect('filter-relation', '', [
        { value: 'contains', text: 'Contains' },
        { value: 'is', text: 'Is' }
    ]);
}

function createInputField() {
    const inputField = document.createElement('div');
    inputField.classList.add('filter-input');
    inputField.innerHTML = INPUT_HTMLS.input;
    return inputField;
}

// Handles field change event and updates the filter
function handleFieldChange(fieldSelect) {
    const filterRule = fieldSelect.closest('.filter-rule');
    const inputField = filterRule.querySelector('.filter-input');
    const relationSelect = filterRule.querySelector('.filter-relation');
    const periodsContainer = document.getElementById('periods-container');

    // Check previous selection
    const lastSelectedField = fieldSelect.dataset.lastSelectedField;

    if (fieldSelect.value === 'period') {
        removeEventHandlers();
    }
    
    // If the previous selection was 'period' and the new one is different, hide the container
    if (lastSelectedField === 'period' && fieldSelect.value !== 'period') {
        periodsContainer.style.display = 'none';
    }

    // Store the current selection for future comparison
    fieldSelect.dataset.lastSelectedField = fieldSelect.value;

    changeInputField(fieldSelect, inputField, relationSelect); // Update the input field
}

// Updates the input field with a new element
function updateInputField(inputField, htmlContent) {
    inputField.innerHTML = htmlContent;
}

// Updates the operator dropdown with options
function updateOperatorDropdown(relationSelect, options) {
    relationSelect.innerHTML = options.map(option => 
        `<option value="${option.toLowerCase()}">${option}</option>`
    ).join('');
}

// Populate the curriculum options into the dropdown
function populateCurriculumDropdown(relationSelect, inputField, curriculumType) {
    // Map the curriculum data into an array of option objects
    const options = Object.entries(curriculaMap[curriculumType]).map(([code, { name }]) => {
        return { value: code, text: name };
    });

    populateSelect(relationSelect, options);

    // Sync input field with dropdown selection
    const syncInputWithDropdown = () => {
        const filterValueInput = inputField.querySelector('.filter-value');
        if (!filterValueInput) return;

        // Update input when dropdown changes
        relationSelect.addEventListener('change', () => {
            filterValueInput.value = relationSelect.value;
        });

        // Update dropdown when input changes
        filterValueInput.addEventListener('input', (e) => {
            const value = e.target.value.trim().toUpperCase();
            const isValidCurriculumCode = Object.keys(curriculaMap[curriculumType]).includes(value);

            if (isValidCurriculumCode) {
                relationSelect.value = value;
            } else {
                relationSelect.value = ''; // Reset dropdown selection if invalid
            }
        });
    };

    // Call sync function after DOM updates
    setTimeout(syncInputWithDropdown, 0);
}

// Populate the organization options into the dropdown
function populateOrganizationDropdown(inputField) {
    // Map the organization names into an array of option objects
    const options = Array.from(organizationNames).sort().map(name => {
        return { value: name, text: name };
    });

    // Populate the select element with the options
    const filterValueInput = inputField.querySelector('.filter-value');
    populateSelect(filterValueInput, options);
}

// Handles input and operator updates based on selected field
function changeInputField(fieldSelect, inputField, relationSelect) {
    inputField.innerHTML = ''; // Clear existing input
    relationSelect.innerHTML = ''; // Clear existing operator options

    const selectedField = fieldSelect.value;

    const commonOptions = {
        language: {
            inputHTML: INPUT_HTMLS.language,
            operators: ['Is']
        },
        credits: {
            inputHTML: INPUT_HTMLS.input,
            operators: ['Is']
        },
        level: {
            inputHTML: INPUT_HTMLS.level,
            operators: ['Is']
        },
        startDate: {
            inputHTML: INPUT_HTMLS.date,
            operators: ['After', 'Before']
        },
        endDate: {
            inputHTML: INPUT_HTMLS.date,
            operators: ['Before', 'After']
        },
        enrollment: {
            inputHTML: INPUT_HTMLS.date,
            operators: ['On', 'Before', 'After']
        },
        major: {
            inputHTML: INPUT_HTMLS.input,
            operators: [],
            customHandler: () => {
                populateCurriculumDropdown(relationSelect, inputField, 'major');
                const firstOptionValue = relationSelect.options[0].value;
                updateInputField(inputField, 
                    `<input type="text" class="filter-value" placeholder="Enter value" value="${firstOptionValue}">`
                );
            }
        },
        minor: {
            inputHTML: INPUT_HTMLS.input,
            operators: [],
            customHandler: () => {
                populateCurriculumDropdown(relationSelect, inputField, 'minor');
                const firstOptionValue = relationSelect.options[0].value;
                updateInputField(inputField, 
                    `<input type="text" class="filter-value" placeholder="Enter value" value="${firstOptionValue}">`
                );
            }
        },
        period: {
            inputHTML: `<input type="text" class="filter-value" placeholder="Select period(s)">`,
            operators: ['Is In', 'Equals', 'Overlaps'],
            customHandler: () => {
                const periodsContainer = document.getElementById('periods-container');
                periodsContainer.style.display = 'flex';

                initializeDragSelect((selectedPeriods) => {
                    // Update the input field with the selected periods
                    const filterValueInput = inputField.querySelector('.filter-value');
                    filterValueInput.value = selectedPeriods.join(', '); // Display as comma-separated values
                    console.log('Updated input with:', selectedPeriods);
                });

            }
        },
        organization: {
            inputHTML: `<select class="filter-value"></select>`,
            operators: ['Is'],
            customHandler: () => {
                populateOrganizationDropdown(inputField);
            }
        },
    };

    const defaultOptions = {
        inputHTML: `<input type="text" class="filter-value" placeholder="Enter value">`,
        operators: ['Contains', 'Is']
    };

    const fieldConfig = commonOptions[selectedField] || defaultOptions;

    updateInputField(inputField, fieldConfig.inputHTML);
    updateOperatorDropdown(relationSelect, fieldConfig.operators);

    // Call custom handler if available (e.g., for major)
    if (fieldConfig.customHandler) {
        fieldConfig.customHandler();
    }
}

function removeFilterRule(button) {
    const filterRule = button.closest('.filter-rule');
    filterRule.remove();

    // Check if any remaining filters are using 'period'
    const fieldSelects = document.querySelectorAll('.filter-field');
    const periodsContainer = document.getElementById('periods-container');

    const isPeriodUsed = Array.from(fieldSelects).some(select => select.value === 'period');

    if (!isPeriodUsed) {
        periodsContainer.style.display = 'none';
    }
}

export function createRuleFromFilter(filter) {
    const field = filter.querySelector('.filter-field').value;
    const relation = filter.querySelector('.filter-relation').value;
    const value = filter.querySelector('.filter-value').value.trim();
    
    if (!value) {
        console.warn(`Empty value for field: ${field}`);
        return null;
    }
    
    return { field, relation, value };
}

export function createFilterGroups(filters) {
    const filterGroups = [];
    let currentGroup = [];

    filters.forEach(filter => {
        const rule = createRuleFromFilter(filter);

        // Skip this filter if the rule is null (because value was empty)
        if (!rule) return;

        const booleanOperator = filter.querySelector('.filter-boolean')?.value;

        // Group rules based on the booleanOperator
        if (booleanOperator === 'AND') {
            currentGroup.push(rule);
        } else {
            if (currentGroup.length > 0) {
                filterGroups.push(currentGroup);
            }
            currentGroup = [rule];
        }
    });

    // Push the last group if not empty
    if (currentGroup.length > 0) {
        filterGroups.push(currentGroup);
    }

    return filterGroups;
}

function evaluateBooleanLogic(course, filterGroups) {
    return filterGroups.some(group => 
        group.every(rule => applyRule(course, rule))
    );
}

// Filter courses based on current filter rules
function filterCourses() {
    const filters = document.querySelectorAll('.filter-rule');
    const showUnique = document.getElementById("uniqueToggle").checked;

    if (filters.length === 0) {
        // No filters - show all courses (optionally unique only)
        filteredCourses = showUnique ? getUniqueCourses(courses) : [...courses];
    } else {
        // Apply filter rules
        const filterGroups = createFilterGroups(filters);
        const allResults = new Set();
        
        courses.forEach(course => {
            if (evaluateBooleanLogic(course, filterGroups)) {
                allResults.add(course);
            }
        });

        filteredCourses = showUnique ? getUniqueCourses(Array.from(allResults)) : Array.from(allResults);
    }
}

// Handle search button click - applies filters and maintains current sort
function onSearchButtonClick() {
    filterCourses(); // Apply current filters
    sortCourses(); // Maintain current sort order
    displayCourses(filteredCourses, true);
    updateSortIndicators(currentSortColumn, sortDirection);
}

function applyFilters(course, filterRules) {
    return filterRules.every(rule => applyRule(course, rule));
}

function applyRule(course, rule) {
    switch (rule.field) {
        case "code": return applyCodeFilter(course, rule);
        case "name": return applyNameFilter(course, rule);
        case "teacher": return applyTeacherFilter(course, rule);
        case "language": return applyLanguageFilter(course, rule);
        case "startDate": return applyStartDateFilter(course, rule);
        case "endDate": return applyEndDateFilter(course, rule);
        case "enrollment": return applyEnrollmentFilter(course, rule);
        case "credits": return applyCreditsFilter(course, rule);
        case "level": return applyLevelFilter(course, rule);
        case "period": return applyPeriodFilter(course, rule, periodsData);
        case "major": return applyCurriculumFilter(course, rule, "major", curriculaMap);
        case "minor": return applyCurriculumFilter(course, rule, "minor", curriculaMap);
        case "organization": return applyOrganizationFilter(course, rule);
    }
}

function getUniqueCourses(courses) {
    const uniqueCoursesMap = new Map();

    courses.forEach(course => {
        const courseCode = course.code.toLowerCase();
        const isTeaching = course.type.includes("teaching");

        if (uniqueCoursesMap.has(courseCode)) {
            const existingCourse = uniqueCoursesMap.get(courseCode);
            const existingIsTeaching = existingCourse.type.includes("teaching");

            // If the existing one is not teaching but the new one is, replace it
            if (!existingIsTeaching && isTeaching) {
                uniqueCoursesMap.set(courseCode, course);
            }
            // If both are teaching, keep the one with the later start date
            else if (isTeaching && course.startDate > existingCourse.startDate) {
                uniqueCoursesMap.set(courseCode, course);
            }
        } else {
            // Add the course if it's not already in the map
            uniqueCoursesMap.set(courseCode, course);
        }
    });
    
    return Array.from(uniqueCoursesMap.values());
}

// Helper function to sort courses based on current settings
function sortCourses(coursesToSort = filteredCourses, column = currentSortColumn, direction = sortDirection) {
    return coursesToSort.sort((a, b) => {
        const valueA = getSortableValue(a, column);
        const valueB = getSortableValue(b, column);
        
        // Handle both string and number/date comparisons
        if (typeof valueA === 'string') {
            return valueA.localeCompare(valueB) * direction;
        } else {
            return (valueA - valueB) * direction;
        }
    });
}

// Handle column header clicks for sorting
function handleColumnSort(column) {
    // Toggle direction if clicking same column, otherwise reset to ascending
    if (currentSortColumn === column) {
        sortDirection *= -1;
    } else {
        // New column, default to ascending
        currentSortColumn = column;
        sortDirection = 1;
    }

    sortCourses(); // Re-sort with new parameters
    displayCourses(filteredCourses, true);
    updateSortIndicators(currentSortColumn, sortDirection);
}

// Update sort indicators in the UI
function updateSortIndicators(column, direction) {
    // Remove all existing indicators
    document.querySelectorAll('th').forEach(th => {
        th.classList.remove('sort-asc', 'sort-desc');
    });
    
    // Add indicator to current column
    const header = document.querySelector(`th[data-column="${column}"]`);
    if (header) {
        header.classList.add(direction === 1 ? 'sort-asc' : 'sort-desc');
    }
}

function exportFilters() {
    const rules = Array.from(document.querySelectorAll("#filter-container .filter-rule"));
    const filters = rules.map(rule => {
        const booleanSelect = rule.querySelector(".filter-boolean");
        const fieldSelect = rule.querySelector(".filter-field");
        const relationSelect = rule.querySelector(".filter-relation");
        const valueInput = rule.querySelector(".filter-value");

        return {
            boolean: booleanSelect ? booleanSelect.value : null,
            field: fieldSelect.value,
            relation: relationSelect.value,
            value: valueInput.value
        };
    });

    return filters;
}

function logFilters() {
    const filters = exportFilters();
    console.log(JSON.stringify(filters, null, 2));
}

function saveFiltersToFile() {
    const filters = exportFilters();
    const jsonString = JSON.stringify(filters, null, 2);

    const blob = new Blob([jsonString], { type: "application/json" });
    const url = URL.createObjectURL(blob);

    const a = document.createElement("a");
    a.href = url;
    a.download = "filters.json";
    a.click();

    URL.revokeObjectURL(url);
}

// Save filters to API and optionally download JSON
async function saveFiltersToApi() {
    const filters = exportFilters();
    
    // Validate that there are filters to save
    if (filters.length === 0) {
        showFilterLoadError("No filters to save");
        return;
    }

    try {
        // Prepare the payload with "rules" key as the API expects
        const payload = {
            rules: filters
        };

        // Send POST request to API
        const response = await fetch(`${config.api.baseUrl}/api/filters`, {
            method: 'POST',
            headers: {
                'Content-Type': 'application/json',
            },
            body: JSON.stringify(payload)
        });

        if (!response.ok) {
            let errorMessage = "Failed to save filters";
            
            try {
                const errorData = await response.json();
                errorMessage = errorData.detail || errorMessage;
            } catch (e) {
                errorMessage = response.statusText;
            }
            
            console.error(`Failed to save filters (${response.status}):`, errorMessage);
            showFilterLoadError(`Unable to save filters: ${errorMessage}`);
            return;
        }

        const data = await response.json();
        
        // Validate response structure
        if (!data.hash_id) {
            console.error("Invalid response structure:", data);
            showFilterLoadError("Invalid response from server");
            return;
        }

        // Create shareable URL
        const shareableUrl = `${window.location.origin}${window.location.pathname}?filters=${data.hash_id}`;
        
        // Copy to clipboard
        try {
            await navigator.clipboard.writeText(shareableUrl);
            console.log(`Filter link copied to clipboard! (${data.rules_count} filter${data.rules_count > 1 ? 's' : ''})`);
        } catch (clipboardError) {
            // Fallback if clipboard fails
            console.warn("Clipboard API failed, showing URL in alert:", clipboardError);
        }

        console.log(`Filters saved with hash ID: ${data.hash_id}`);
        console.log(`Shareable URL: ${shareableUrl}`);

        // Navigate to the URL with the filter hash
        window.location.href = shareableUrl;
        
    } catch (error) {
        // Handle network errors and other exceptions
        if (error.name === 'TypeError' && error.message.includes('fetch')) {
            console.error("Network error saving filters:", error);
            showFilterLoadError("Unable to connect to filter service. Please check your internet connection.");
        } else {
            console.error("Error saving filters:", error);
            showFilterLoadError("An unexpected error occurred while saving filters");
        }
    }
}

// Combined function that does both - save to API and optionally download
async function saveFilters(downloadJson = false) {
    const filters = exportFilters();
    
    if (filters.length === 0) {
        showFilterLoadError("No filters to save");
        return;
    }

    // Always save to API
    await saveFiltersToApi();
    
    // Optionally also download JSON
    if (downloadJson) {
        saveFiltersToFile();
    }
}

function loadFiltersFromJson(filters) {
    filters.forEach(filter => {
        addFilterRule(); // adds a new filter rule row

        // Get the last added rule
        const rules = document.querySelectorAll("#filter-container .filter-rule");
        const newRule = rules[rules.length - 1];

        // Set field
        const fieldSelect = newRule.querySelector(".filter-field");
        fieldSelect.value = filter.field;
        handleFieldChange(fieldSelect); // if necessary

        // Set relation
        const relationSelect = newRule.querySelector(".filter-relation");
        relationSelect.value = filter.relation;

        // Set boolean (if exists)
        const booleanSelect = newRule.querySelector(".filter-boolean");
        if (booleanSelect && filter.boolean) {
            booleanSelect.value = filter.boolean;
        }

        // Set value
        const valueInput = newRule.querySelector(".filter-value");
        if (valueInput) {
            valueInput.value = filter.value;
        }
    });

    onSearchButtonClick();
}

function loadFiltersFromFile() {
    const input = document.createElement("input");
    input.type = "file";
    input.accept = "application/json";

    input.onchange = event => {
        const file = event.target.files[0];
        if (!file) return;

        const reader = new FileReader();
        reader.onload = e => {
            try {
                const filters = JSON.parse(e.target.result);
                loadFiltersFromJson(filters);
            } catch (err) {
                console.error("Failed to parse JSON file:", err);
                alert("Invalid JSON file.");
            }
        };
        reader.readAsText(file);
    };

    input.click();
}

function setupEnterKeyHandler() {
    // Use event delegation on the filter container
    const filterContainer = document.getElementById('filter-container');
    
    filterContainer.addEventListener('keydown', function(event) {
        // Check if the event target is a filter input field and Enter was pressed
        if (event.target.classList.contains('filter-value') && event.key === 'Enter') {
            event.preventDefault();
            onSearchButtonClick();
        }
    });
}

// On page load, check for filter parameter and load from API
async function loadFiltersFromUrl() {
    const urlParams = new URLSearchParams(window.location.search);
    const filtersKey = urlParams.get('filters');

    // Early return if no filter key present
    if (!filtersKey) return;

    try {
        const response = await fetch(`${config.api.baseUrl}/api/filters/${filtersKey}`);
        
        // Handle different error responses
        if (!response.ok) {
            let errorMessage = "Failed to load filters";
            
            try {
                const errorData = await response.json();
                errorMessage = errorData.detail || errorMessage;
            } catch (e) {
                // If response isn't JSON, use status text
                errorMessage = response.statusText;
            }
            
            switch (response.status) {
                case 404:
                    console.warn(`Filter not found: ${filtersKey}`);
                    showFilterLoadError("These filters no longer exist or have been deleted");
                    break;
                case 422:
                    console.warn(`Invalid filter hash: ${filtersKey}`);
                    showFilterLoadError("Invalid filter URL format");
                    break;
                case 503:
                    console.error("Filter service temporarily unavailable");
                    showFilterLoadError("Filter service is temporarily unavailable. Please try again later.");
                    break;
                default:
                    console.error(`Failed to load filters (${response.status}):`, errorMessage);
                    showFilterLoadError(`Unable to load filters: ${errorMessage}`);
            }
            
            return;
        }

        const data = await response.json();
        
        // Validate response structure
        if (!data.rules || !Array.isArray(data.rules)) {
            console.error("Invalid filter data structure:", data);
            showFilterLoadError("Invalid filter data received");
            return;
        }
        
        loadFiltersFromJson(data.rules);
        console.log(`Successfully loaded ${data.count || data.rules.length} filters:`, filtersKey);
        logFilters();
        showFilterLoadSuccess(`Loaded ${data.rules.length} filter(s) from shared link`);
        
    } catch (error) {
        // Handle network errors and other exceptions
        if (error.name === 'TypeError' && error.message.includes('fetch')) {
            console.error("Network error loading filters:", error);
            showFilterLoadError("Unable to connect to filter service. Please check your internet connection.");
        } else {
            console.error("Error loading filters from URL:", error);
            showFilterLoadError("An unexpected error occurred while loading filters");
        }
    }
}

// Helper function to show error messages to the user
function showFilterLoadError(message) {
    // Remove any existing notifications first
    removeExistingNotifications();
    
    const notification = document.createElement('div');
    notification.className = 'filter-notification error';
    notification.innerHTML = `
        <i class="bi bi-exclamation-circle"></i>
        <span>${message}</span>
    `;
    
    // Insert at a fixed position in the DOM
    const container = getNotificationContainer();
    container.appendChild(notification);
    
    // Auto-remove after configured duration
    setTimeout(() => notification.remove(), config.ui.notificationDuration.error);
}

// Helper function to show success messages
function showFilterLoadSuccess(message) {
    // Remove any existing notifications first
    removeExistingNotifications();
    
    const notification = document.createElement('div');
    notification.className = 'filter-notification success';
    notification.innerHTML = `
        <i class="bi bi-check-circle"></i>
        <span>${message}</span>
    `;
    
    // Insert at a fixed position in the DOM
    const container = getNotificationContainer();
    container.appendChild(notification);
    
    // Auto-remove after configured duration
    setTimeout(() => notification.remove(), config.ui.notificationDuration.success);
}

// Get or create notification container
function getNotificationContainer() {
    let container = document.getElementById('notification-container');
    if (!container) {
        container = document.createElement('div');
        container.id = 'notification-container';
        document.body.appendChild(container);
    }
    return container;
}

// Remove any existing notifications
function removeExistingNotifications() {
    const existing = document.querySelectorAll('.filter-notification');
    existing.forEach(notif => notif.remove());
}

window.addFilterRule = addFilterRule;
window.handleFieldChange = handleFieldChange;
window.removeFilterRule = removeFilterRule;
window.displayCourses = displayCourses;
window.filterCourses = filterCourses;
window.logFilters = logFilters;
window.saveFiltersToFile = saveFiltersToFile;
window.saveFiltersToApi = saveFiltersToApi;
window.saveFilters = saveFilters;
window.loadFiltersFromJson = loadFiltersFromJson;
window.loadFiltersFromFile = loadFiltersFromFile;
window.loadFiltersFromUrl = loadFiltersFromUrl;
window.onSearchButtonClick = onSearchButtonClick;

// Initialize on page load
window.onload = async function() {
    try {
        // Load just the data needed for filters
        await loadAdditionalData();

        // Now load filters from URL (if present)
        await loadFiltersFromUrl();

        // Finally load and display courses
        await loadCourses();

        const filterContainer = document.getElementById('filter-container');
        if (filterContainer.children.length > 0) {
            onSearchButtonClick();
        }
    } catch (error) {
        console.error("Error loading:", error);
    }

    // Add click handlers to column headers
    document.querySelectorAll('th[data-column]').forEach(th => {
        th.addEventListener('click', () => {
            const column = th.getAttribute('data-column');
            handleColumnSort(column);
        });
    });
    
    // Add Enter key handler for filter inputs
    setupEnterKeyHandler();
};<|MERGE_RESOLUTION|>--- conflicted
+++ resolved
@@ -27,19 +27,13 @@
 let currentSortColumn = "courseName"; // Default sort column
 let sortDirection = 1; // 1 = ascending, -1 = descending
 
-<<<<<<< HEAD
 // API Configuration
 const API_BASE_URL = "https://sisukas-filters-api-969370446235.europe-north1.run.app";
 
 
-// IndexedDB-based ETag cache for large files
-class LargeFileETagCache {
-    constructor(dbName = 'etag-cache', version = 1) {
-=======
 // IndexedDB-based cache for large files
 class LargeFileCache {
     constructor(dbName = 'lastModified-cache', version = 1) {
->>>>>>> 2cfa2ead
         this.dbName = dbName;
         this.version = version;
         this.db = null;
